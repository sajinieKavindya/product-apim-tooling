<<<<<<< HEAD
#compdef apictl

_arguments \
  '1: :->level1' \
  '2: :->level2' \
  '3: :_files'
case $state in
  level1)
    case $words[1] in
      apictl)
        _arguments '1: :(add add-env change change-status delete export export-api export-apis export-app get-keys help import import-api import-app init install list login logout remove set uninstall update vcs version)'
      ;;
      *)
        _arguments '*: :_files'
      ;;
    esac
  ;;
  level2)
    case $words[2] in
      add)
        _arguments '2: :(api help)'
      ;;
      change-status)
        _arguments '2: :(api help)'
      ;;
      install)
        _arguments '2: :(api-operator help wso2am-operator)'
      ;;
      uninstall)
        _arguments '2: :(api-operator help wso2am-operator)'
      ;;
      vcs)
        _arguments '2: :(deploy help status)'
      ;;
      remove)
        _arguments '2: :(env help)'
      ;;
      update)
        _arguments '2: :(api help)'
      ;;
      change)
        _arguments '2: :(help registry)'
      ;;
      delete)
        _arguments '2: :(api api-product app help)'
      ;;
      export)
        _arguments '2: :(api-product help)'
      ;;
      import)
        _arguments '2: :(api-product help)'
      ;;
      list)
        _arguments '2: :(api-products apis apps envs help)'
      ;;
      *)
        _arguments '*: :_files'
      ;;
    esac
  ;;
  *)
    _arguments '*: :_files'
  ;;
esac
=======
#compdef _apictl apictl


function _apictl {
  local -a commands

  _arguments -C \
    '(-h --help)'{-h,--help}'[help for apictl]' \
    '(-k --insecure)'{-k,--insecure}'[Allow connections to SSL endpoints without certs]' \
    '--verbose[Enable verbose mode]' \
    "1: :->cmnds" \
    "*::arg:->args"

  case $state in
  cmnds)
    commands=(
      "add:Add an API to the kubernetes cluster"
      "add-env:Add Environment to Config file"
      "change:Change a configuration in K8s cluster resource"
      "change-status:Change Status of an API"
      "delete:Delete an API/APIProduct/Application in an environment"
      "export:Export an API Product in an environment"
      "export-api:Export API"
      "export-apis:Export APIs for migration"
      "export-app:Export App"
      "get-keys:Generate access token to invoke the API or API Product"
      "help:Help about any command"
      "import:Import an API Product to an environment"
      "import-api:Import API"
      "import-app:Import App"
      "init:Initialize a new project in given path"
      "install:Install an operator in the configured K8s cluster"
      "list:List APIs/APIProducts/Applications in an environment or List the environments"
      "login:Login to an API Manager"
      "logout:Logout to from an API Manager"
      "remove:Remove an environmnet"
      "set:Set configuration parameters"
      "uninstall:Uninstall an operator in the configured K8s cluster"
      "update:Update an API to the kubernetes cluster"
      "version:Display Version on current apictl"
    )
    _describe "command" commands
    ;;
  esac

  case "$words[1]" in
  add)
    _apictl_add
    ;;
  add-env)
    _apictl_add-env
    ;;
  change)
    _apictl_change
    ;;
  change-status)
    _apictl_change-status
    ;;
  delete)
    _apictl_delete
    ;;
  export)
    _apictl_export
    ;;
  export-api)
    _apictl_export-api
    ;;
  export-apis)
    _apictl_export-apis
    ;;
  export-app)
    _apictl_export-app
    ;;
  get-keys)
    _apictl_get-keys
    ;;
  help)
    _apictl_help
    ;;
  import)
    _apictl_import
    ;;
  import-api)
    _apictl_import-api
    ;;
  import-app)
    _apictl_import-app
    ;;
  init)
    _apictl_init
    ;;
  install)
    _apictl_install
    ;;
  list)
    _apictl_list
    ;;
  login)
    _apictl_login
    ;;
  logout)
    _apictl_logout
    ;;
  remove)
    _apictl_remove
    ;;
  set)
    _apictl_set
    ;;
  uninstall)
    _apictl_uninstall
    ;;
  update)
    _apictl_update
    ;;
  version)
    _apictl_version
    ;;
  esac
}


function _apictl_add {
  local -a commands

  _arguments -C \
    '(-h --help)'{-h,--help}'[help for add]' \
    '(-k --insecure)'{-k,--insecure}'[Allow connections to SSL endpoints without certs]' \
    '--verbose[Enable verbose mode]' \
    "1: :->cmnds" \
    "*::arg:->args"

  case $state in
  cmnds)
    commands=(
      "api:handle APIs in kubernetes cluster "
      "help:Help about any command"
    )
    _describe "command" commands
    ;;
  esac

  case "$words[1]" in
  api)
    _apictl_add_api
    ;;
  help)
    _apictl_add_help
    ;;
  esac
}

function _apictl_add_api {
  _arguments \
    '(-a --apiEndPoint)'{-a,--apiEndPoint}'[]:' \
    '(*-e *--env)'{\*-e,\*--env}'[Environment variables to be passed to deployment]:' \
    '(*-f *--from-file)'{\*-f,\*--from-file}'[Path to swagger file]:' \
    '(-h --help)'{-h,--help}'[help for api]' \
    '(-i --image)'{-i,--image}'[Image of the API. If specified, ignores the value of --override]:' \
    '(-m --mode)'{-m,--mode}'[Property to override the deploying mode. Available modes: privateJet, sidecar]:' \
    '(-n --name)'{-n,--name}'[Name of the API]:' \
    '--namespace[namespace of API]:' \
    '--override[Property to override the existing docker image with the given name and version]' \
    '--replicas[replica set]:' \
    '(-v --version)'{-v,--version}'[Property to override the API version]:' \
    '(-k --insecure)'{-k,--insecure}'[Allow connections to SSL endpoints without certs]' \
    '--verbose[Enable verbose mode]'
}

function _apictl_add_help {
  _arguments \
    '(-k --insecure)'{-k,--insecure}'[Allow connections to SSL endpoints without certs]' \
    '--verbose[Enable verbose mode]'
}

function _apictl_add-env {
  _arguments \
    '--admin[Admin endpoint for the environment]:' \
    '--apim[API Manager endpoint for the environment]:' \
    '--devportal[DevPortal endpoint for the environment]:' \
    '(-e --environment)'{-e,--environment}'[Name of the environment to be added]:' \
    '(-h --help)'{-h,--help}'[help for add-env]' \
    '--publisher[Publisher endpoint for the environment]:' \
    '--registration[Registration endpoint for the environment]:' \
    '--token[Token endpoint for the environment]:' \
    '(-k --insecure)'{-k,--insecure}'[Allow connections to SSL endpoints without certs]' \
    '--verbose[Enable verbose mode]'
}


function _apictl_change {
  local -a commands

  _arguments -C \
    '(-h --help)'{-h,--help}'[help for change]' \
    '(-k --insecure)'{-k,--insecure}'[Allow connections to SSL endpoints without certs]' \
    '--verbose[Enable verbose mode]' \
    "1: :->cmnds" \
    "*::arg:->args"

  case $state in
  cmnds)
    commands=(
      "help:Help about any command"
      "registry:Change the registry"
    )
    _describe "command" commands
    ;;
  esac

  case "$words[1]" in
  help)
    _apictl_change_help
    ;;
  registry)
    _apictl_change_registry
    ;;
  esac
}

function _apictl_change_help {
  _arguments \
    '(-k --insecure)'{-k,--insecure}'[Allow connections to SSL endpoints without certs]' \
    '--verbose[Enable verbose mode]'
}

function _apictl_change_registry {
  _arguments \
    '(-h --help)'{-h,--help}'[help for registry]' \
    '(-c --key-file)'{-c,--key-file}'[Credentials file]:' \
    '(-p --password)'{-p,--password}'[Password of the given user]:' \
    '--password-stdin[Prompt for password of the given user in the stdin]' \
    '(-R --registry-type)'{-R,--registry-type}'[Registry type: DOCKER_HUB | AMAZON_ECR |GCR | HTTP]:' \
    '(-r --repository)'{-r,--repository}'[Repository name or URI]:' \
    '(-u --username)'{-u,--username}'[Username of the repository]:' \
    '(-k --insecure)'{-k,--insecure}'[Allow connections to SSL endpoints without certs]' \
    '--verbose[Enable verbose mode]'
}


function _apictl_change-status {
  local -a commands

  _arguments -C \
    '(-h --help)'{-h,--help}'[help for change-status]' \
    '(-k --insecure)'{-k,--insecure}'[Allow connections to SSL endpoints without certs]' \
    '--verbose[Enable verbose mode]' \
    "1: :->cmnds" \
    "*::arg:->args"

  case $state in
  cmnds)
    commands=(
      "api:Change Status of an API"
      "help:Help about any command"
    )
    _describe "command" commands
    ;;
  esac

  case "$words[1]" in
  api)
    _apictl_change-status_api
    ;;
  help)
    _apictl_change-status_help
    ;;
  esac
}

function _apictl_change-status_api {
  _arguments \
    '(-a --action)'{-a,--action}'[Action to be taken to change the status of the API]:' \
    '(-e --environment)'{-e,--environment}'[Environment of which the API state should be changed]:' \
    '(-h --help)'{-h,--help}'[help for api]' \
    '(-n --name)'{-n,--name}'[Name of the API to be state changed]:' \
    '(-r --provider)'{-r,--provider}'[Provider of the API]:' \
    '(-v --version)'{-v,--version}'[Version of the API to be state changed]:' \
    '(-k --insecure)'{-k,--insecure}'[Allow connections to SSL endpoints without certs]' \
    '--verbose[Enable verbose mode]'
}

function _apictl_change-status_help {
  _arguments \
    '(-k --insecure)'{-k,--insecure}'[Allow connections to SSL endpoints without certs]' \
    '--verbose[Enable verbose mode]'
}


function _apictl_delete {
  local -a commands

  _arguments -C \
    '(-h --help)'{-h,--help}'[help for delete]' \
    '(-k --insecure)'{-k,--insecure}'[Allow connections to SSL endpoints without certs]' \
    '--verbose[Enable verbose mode]' \
    "1: :->cmnds" \
    "*::arg:->args"

  case $state in
  cmnds)
    commands=(
      "api:Delete API"
      "api-product:Delete API Product"
      "app:Delete App"
      "help:Help about any command"
    )
    _describe "command" commands
    ;;
  esac

  case "$words[1]" in
  api)
    _apictl_delete_api
    ;;
  api-product)
    _apictl_delete_api-product
    ;;
  app)
    _apictl_delete_app
    ;;
  help)
    _apictl_delete_help
    ;;
  esac
}

function _apictl_delete_api {
  _arguments \
    '(-e --environment)'{-e,--environment}'[Environment from which the API should be deleted]:' \
    '(-h --help)'{-h,--help}'[help for api]' \
    '(-n --name)'{-n,--name}'[Name of the API to be deleted]:' \
    '(-r --provider)'{-r,--provider}'[Provider of the API to be deleted]:' \
    '(-v --version)'{-v,--version}'[Version of the API to be deleted]:' \
    '(-k --insecure)'{-k,--insecure}'[Allow connections to SSL endpoints without certs]' \
    '--verbose[Enable verbose mode]'
}

function _apictl_delete_api-product {
  _arguments \
    '(-e --environment)'{-e,--environment}'[Environment from which the API Product should be deleted]:' \
    '(-h --help)'{-h,--help}'[help for api-product]' \
    '(-n --name)'{-n,--name}'[Name of the API Product to be deleted]:' \
    '(-r --provider)'{-r,--provider}'[Provider of the API Product to be deleted]:' \
    '(-k --insecure)'{-k,--insecure}'[Allow connections to SSL endpoints without certs]' \
    '--verbose[Enable verbose mode]'
}

function _apictl_delete_app {
  _arguments \
    '(-e --environment)'{-e,--environment}'[Environment from which the Application should be deleted]:' \
    '(-h --help)'{-h,--help}'[help for app]' \
    '(-n --name)'{-n,--name}'[Name of the Application to be deleted]:' \
    '(-o --owner)'{-o,--owner}'[Owner of the Application to be deleted]:' \
    '(-k --insecure)'{-k,--insecure}'[Allow connections to SSL endpoints without certs]' \
    '--verbose[Enable verbose mode]'
}

function _apictl_delete_help {
  _arguments \
    '(-k --insecure)'{-k,--insecure}'[Allow connections to SSL endpoints without certs]' \
    '--verbose[Enable verbose mode]'
}


function _apictl_export {
  local -a commands

  _arguments -C \
    '(-h --help)'{-h,--help}'[help for export]' \
    '(-k --insecure)'{-k,--insecure}'[Allow connections to SSL endpoints without certs]' \
    '--verbose[Enable verbose mode]' \
    "1: :->cmnds" \
    "*::arg:->args"

  case $state in
  cmnds)
    commands=(
      "api-product:Export API Product"
      "help:Help about any command"
    )
    _describe "command" commands
    ;;
  esac

  case "$words[1]" in
  api-product)
    _apictl_export_api-product
    ;;
  help)
    _apictl_export_help
    ;;
  esac
}

function _apictl_export_api-product {
  _arguments \
    '(-e --environment)'{-e,--environment}'[Environment to which the API Product should be exported]:' \
    '--format[File format of exported archive (json or yaml)]:' \
    '(-h --help)'{-h,--help}'[help for api-product]' \
    '(-n --name)'{-n,--name}'[Name of the API Product to be exported]:' \
    '(-r --provider)'{-r,--provider}'[Provider of the API Product]:' \
    '(-v --version)'{-v,--version}'[Version of the API Product to be exported]:' \
    '(-k --insecure)'{-k,--insecure}'[Allow connections to SSL endpoints without certs]' \
    '--verbose[Enable verbose mode]'
}

function _apictl_export_help {
  _arguments \
    '(-k --insecure)'{-k,--insecure}'[Allow connections to SSL endpoints without certs]' \
    '--verbose[Enable verbose mode]'
}

function _apictl_export-api {
  _arguments \
    '(-e --environment)'{-e,--environment}'[Environment to which the API should be exported]:' \
    '--format[File format of exported archive(json or yaml)]:' \
    '(-h --help)'{-h,--help}'[help for export-api]' \
    '(-n --name)'{-n,--name}'[Name of the API to be exported]:' \
    '--preserveStatus[Preserve API status when exporting. Otherwise API will be exported in CREATED status]' \
    '(-r --provider)'{-r,--provider}'[Provider of the API]:' \
    '(-v --version)'{-v,--version}'[Version of the API to be exported]:' \
    '(-k --insecure)'{-k,--insecure}'[Allow connections to SSL endpoints without certs]' \
    '--verbose[Enable verbose mode]'
}

function _apictl_export-apis {
  _arguments \
    '(-e --environment)'{-e,--environment}'[Environment from which the APIs should be exported]:' \
    '--force[Clean all the previously exported APIs of the given target tenant, in the given environment if any, and to export APIs from beginning]' \
    '--format[File format of exported archives(json or yaml)]:' \
    '(-h --help)'{-h,--help}'[help for export-apis]' \
    '--preserveStatus[Preserve API status when exporting. Otherwise API will be exported in CREATED status]' \
    '(-k --insecure)'{-k,--insecure}'[Allow connections to SSL endpoints without certs]' \
    '--verbose[Enable verbose mode]'
}

function _apictl_export-app {
  _arguments \
    '(-e --environment)'{-e,--environment}'[Environment to which the Application should be exported]:' \
    '(-h --help)'{-h,--help}'[help for export-app]' \
    '(-n --name)'{-n,--name}'[Name of the Application to be exported]:' \
    '(-o --owner)'{-o,--owner}'[Owner of the Application to be exported]:' \
    '--withKeys[Export keys for the application ]' \
    '(-k --insecure)'{-k,--insecure}'[Allow connections to SSL endpoints without certs]' \
    '--verbose[Enable verbose mode]'
}

function _apictl_get-keys {
  _arguments \
    '(-e --environment)'{-e,--environment}'[Key generation environment]:' \
    '(-h --help)'{-h,--help}'[help for get-keys]' \
    '(-n --name)'{-n,--name}'[API or API Product to generate keys]:' \
    '(-r --provider)'{-r,--provider}'[Provider of the API or API Product]:' \
    '(-t --token)'{-t,--token}'[Token endpoint URL of Environment]:' \
    '(-v --version)'{-v,--version}'[Version of the API or API Product]:' \
    '(-k --insecure)'{-k,--insecure}'[Allow connections to SSL endpoints without certs]' \
    '--verbose[Enable verbose mode]'
}

function _apictl_help {
  _arguments \
    '(-k --insecure)'{-k,--insecure}'[Allow connections to SSL endpoints without certs]' \
    '--verbose[Enable verbose mode]'
}


function _apictl_import {
  local -a commands

  _arguments -C \
    '(-h --help)'{-h,--help}'[help for import]' \
    '(-k --insecure)'{-k,--insecure}'[Allow connections to SSL endpoints without certs]' \
    '--verbose[Enable verbose mode]' \
    "1: :->cmnds" \
    "*::arg:->args"

  case $state in
  cmnds)
    commands=(
      "api-product:Import API Product"
      "help:Help about any command"
    )
    _describe "command" commands
    ;;
  esac

  case "$words[1]" in
  api-product)
    _apictl_import_api-product
    ;;
  help)
    _apictl_import_help
    ;;
  esac
}

function _apictl_import_api-product {
  _arguments \
    '(-e --environment)'{-e,--environment}'[Environment from the which the API Product should be imported]:' \
    '(-f --file)'{-f,--file}'[Name of the API Product to be imported]:' \
    '(-h --help)'{-h,--help}'[help for api-product]' \
    '--import-apis[Import dependent APIs associated with the API Product]' \
    '--preserve-provider[Preserve existing provider of API Product after importing]' \
    '--skipCleanup[Leave all temporary files created during import process]' \
    '--update-api-product[Update an existing API Product or create a new API Product]' \
    '--update-apis[Update existing dependent APIs associated with the API Product]' \
    '(-k --insecure)'{-k,--insecure}'[Allow connections to SSL endpoints without certs]' \
    '--verbose[Enable verbose mode]'
}

function _apictl_import_help {
  _arguments \
    '(-k --insecure)'{-k,--insecure}'[Allow connections to SSL endpoints without certs]' \
    '--verbose[Enable verbose mode]'
}

function _apictl_import-api {
  _arguments \
    '(-e --environment)'{-e,--environment}'[Environment from the which the API should be imported]:' \
    '(-f --file)'{-f,--file}'[Name of the API to be imported]:' \
    '(-h --help)'{-h,--help}'[help for import-api]' \
    '--params[Provide a API Manager params file]:' \
    '--preserve-provider[Preserve existing provider of API after importing]' \
    '--skipCleanup[Leave all temporary files created during import process]' \
    '--update[Update an existing API or create a new API]' \
    '(-k --insecure)'{-k,--insecure}'[Allow connections to SSL endpoints without certs]' \
    '--verbose[Enable verbose mode]'
}

function _apictl_import-app {
  _arguments \
    '(-e --environment)'{-e,--environment}'[Environment from the which the Application should be imported]:' \
    '(-f --file)'{-f,--file}'[Name of the ZIP file of the Application to be imported]:' \
    '(-h --help)'{-h,--help}'[help for import-app]' \
    '(-o --owner)'{-o,--owner}'[Name of the target owner of the Application as desired by the Importer]:' \
    '--preserveOwner[Preserves app owner]' \
    '--skipCleanup[Leave all temporary files created during import process]' \
    '--skipKeys[Skip importing keys of the Application]' \
    '(-s --skipSubscriptions)'{-s,--skipSubscriptions}'[Skip subscriptions of the Application]' \
    '--update[Update the Application if it is already imported]' \
    '(-k --insecure)'{-k,--insecure}'[Allow connections to SSL endpoints without certs]' \
    '--verbose[Enable verbose mode]'
}

function _apictl_init {
  _arguments \
    '(-d --definition)'{-d,--definition}'[Provide a YAML definition of API]:' \
    '(-f --force)'{-f,--force}'[Force create project]' \
    '(-h --help)'{-h,--help}'[help for init]' \
    '--initial-state[Provide the initial state of the API; Valid states: [CREATED PUBLISHED]]:' \
    '--oas[Provide an OpenAPI specification file for the API]:' \
    '(-k --insecure)'{-k,--insecure}'[Allow connections to SSL endpoints without certs]' \
    '--verbose[Enable verbose mode]'
}


function _apictl_install {
  local -a commands

  _arguments -C \
    '(-h --help)'{-h,--help}'[help for install]' \
    '(-k --insecure)'{-k,--insecure}'[Allow connections to SSL endpoints without certs]' \
    '--verbose[Enable verbose mode]' \
    "1: :->cmnds" \
    "*::arg:->args"

  case $state in
  cmnds)
    commands=(
      "api-operator:Install API Operator"
      "help:Help about any command"
      "wso2am-operator:Install WSO2AM Operator"
    )
    _describe "command" commands
    ;;
  esac

  case "$words[1]" in
  api-operator)
    _apictl_install_api-operator
    ;;
  help)
    _apictl_install_help
    ;;
  wso2am-operator)
    _apictl_install_wso2am-operator
    ;;
  esac
}

function _apictl_install_api-operator {
  _arguments \
    '(-f --from-file)'{-f,--from-file}'[Path to API Operator directory]:' \
    '(-h --help)'{-h,--help}'[help for api-operator]' \
    '(-c --key-file)'{-c,--key-file}'[Credentials file]:' \
    '(-p --password)'{-p,--password}'[Password of the given user]:' \
    '--password-stdin[Prompt for password of the given user in the stdin]' \
    '(-R --registry-type)'{-R,--registry-type}'[Registry type: DOCKER_HUB | AMAZON_ECR |GCR | HTTP]:' \
    '(-r --repository)'{-r,--repository}'[Repository name or URI]:' \
    '(-u --username)'{-u,--username}'[Username of the repository]:' \
    '(-k --insecure)'{-k,--insecure}'[Allow connections to SSL endpoints without certs]' \
    '--verbose[Enable verbose mode]'
}

function _apictl_install_help {
  _arguments \
    '(-k --insecure)'{-k,--insecure}'[Allow connections to SSL endpoints without certs]' \
    '--verbose[Enable verbose mode]'
}

function _apictl_install_wso2am-operator {
  _arguments \
    '(-f --from-file)'{-f,--from-file}'[Path to wso2am-operator directory]:' \
    '(-h --help)'{-h,--help}'[help for wso2am-operator]' \
    '(-k --insecure)'{-k,--insecure}'[Allow connections to SSL endpoints without certs]' \
    '--verbose[Enable verbose mode]'
}


function _apictl_list {
  local -a commands

  _arguments -C \
    '(-h --help)'{-h,--help}'[help for list]' \
    '(-k --insecure)'{-k,--insecure}'[Allow connections to SSL endpoints without certs]' \
    '--verbose[Enable verbose mode]' \
    "1: :->cmnds" \
    "*::arg:->args"

  case $state in
  cmnds)
    commands=(
      "api-products:Display a list of API Products in an environment"
      "apis:Display a list of APIs in an environment"
      "apps:Display a list of Applications in an environment specific to an owner"
      "envs:Display the list of environments"
      "help:Help about any command"
    )
    _describe "command" commands
    ;;
  esac

  case "$words[1]" in
  api-products)
    _apictl_list_api-products
    ;;
  apis)
    _apictl_list_apis
    ;;
  apps)
    _apictl_list_apps
    ;;
  envs)
    _apictl_list_envs
    ;;
  help)
    _apictl_list_help
    ;;
  esac
}

function _apictl_list_api-products {
  _arguments \
    '(-e --environment)'{-e,--environment}'[Environment to be searched]:' \
    '--format[Pretty-print API Products using Go Templates. Use "{{ jsonPretty . }}" to list all fields]:' \
    '(-h --help)'{-h,--help}'[help for api-products]' \
    '(-l --limit)'{-l,--limit}'[Maximum number of API Products to return]:' \
    '(-q --query)'{-q,--query}'[Query pattern]:' \
    '(-k --insecure)'{-k,--insecure}'[Allow connections to SSL endpoints without certs]' \
    '--verbose[Enable verbose mode]'
}

function _apictl_list_apis {
  _arguments \
    '(-e --environment)'{-e,--environment}'[Environment to be searched]:' \
    '--format[Pretty-print apis using Go Templates. Use "{{ jsonPretty . }}" to list all fields]:' \
    '(-h --help)'{-h,--help}'[help for apis]' \
    '(-l --limit)'{-l,--limit}'[Maximum number of apis to return]:' \
    '(-q --query)'{-q,--query}'[Query pattern]:' \
    '(-k --insecure)'{-k,--insecure}'[Allow connections to SSL endpoints without certs]' \
    '--verbose[Enable verbose mode]'
}

function _apictl_list_apps {
  _arguments \
    '(-e --environment)'{-e,--environment}'[Environment to be searched]:' \
    '--format[Pretty-print outputusing Go templates. Use "{{jsonPretty .}}" to list all fields]:' \
    '(-h --help)'{-h,--help}'[help for apps]' \
    '(-l --limit)'{-l,--limit}'[Maximum number of applications to return]:' \
    '(-o --owner)'{-o,--owner}'[Owner of the Application]:' \
    '(-k --insecure)'{-k,--insecure}'[Allow connections to SSL endpoints without certs]' \
    '--verbose[Enable verbose mode]'
}

function _apictl_list_envs {
  _arguments \
    '--format[Pretty-print environments using go templates]:' \
    '(-h --help)'{-h,--help}'[help for envs]' \
    '(-k --insecure)'{-k,--insecure}'[Allow connections to SSL endpoints without certs]' \
    '--verbose[Enable verbose mode]'
}

function _apictl_list_help {
  _arguments \
    '(-k --insecure)'{-k,--insecure}'[Allow connections to SSL endpoints without certs]' \
    '--verbose[Enable verbose mode]'
}

function _apictl_login {
  _arguments \
    '(-h --help)'{-h,--help}'[help for login]' \
    '(-p --password)'{-p,--password}'[Password for login]:' \
    '--password-stdin[Get password from stdin]' \
    '(-u --username)'{-u,--username}'[Username for login]:' \
    '(-k --insecure)'{-k,--insecure}'[Allow connections to SSL endpoints without certs]' \
    '--verbose[Enable verbose mode]'
}

function _apictl_logout {
  _arguments \
    '(-h --help)'{-h,--help}'[help for logout]' \
    '(-k --insecure)'{-k,--insecure}'[Allow connections to SSL endpoints without certs]' \
    '--verbose[Enable verbose mode]'
}


function _apictl_remove {
  local -a commands

  _arguments -C \
    '(-h --help)'{-h,--help}'[help for remove]' \
    '(-k --insecure)'{-k,--insecure}'[Allow connections to SSL endpoints without certs]' \
    '--verbose[Enable verbose mode]' \
    "1: :->cmnds" \
    "*::arg:->args"

  case $state in
  cmnds)
    commands=(
      "env:Remove Environment from Config file"
      "help:Help about any command"
    )
    _describe "command" commands
    ;;
  esac

  case "$words[1]" in
  env)
    _apictl_remove_env
    ;;
  help)
    _apictl_remove_help
    ;;
  esac
}

function _apictl_remove_env {
  _arguments \
    '(-h --help)'{-h,--help}'[help for env]' \
    '(-k --insecure)'{-k,--insecure}'[Allow connections to SSL endpoints without certs]' \
    '--verbose[Enable verbose mode]'
}

function _apictl_remove_help {
  _arguments \
    '(-k --insecure)'{-k,--insecure}'[Allow connections to SSL endpoints without certs]' \
    '--verbose[Enable verbose mode]'
}

function _apictl_set {
  _arguments \
    '--export-directory[Path to directory where APIs should be saved]:' \
    '(-h --help)'{-h,--help}'[help for set]' \
    '--http-request-timeout[Timeout for HTTP Client]:' \
    '(-m --mode)'{-m,--mode}'[If mode is set to "k8s", apictl is capable of executing Kubectl commands. For example "apictl get pods" -> "kubectl get pods". To go back to the default mode, set the mode to "default"]:' \
    '(-t --token-type)'{-t,--token-type}'[Type of the token to be generated]:' \
    '(-k --insecure)'{-k,--insecure}'[Allow connections to SSL endpoints without certs]' \
    '--verbose[Enable verbose mode]'
}


function _apictl_uninstall {
  local -a commands

  _arguments -C \
    '(-h --help)'{-h,--help}'[help for uninstall]' \
    '(-k --insecure)'{-k,--insecure}'[Allow connections to SSL endpoints without certs]' \
    '--verbose[Enable verbose mode]' \
    "1: :->cmnds" \
    "*::arg:->args"

  case $state in
  cmnds)
    commands=(
      "api-operator:Uninstall API Operator"
      "help:Help about any command"
      "wso2am-operator:Uninstall WSO2AM Operator"
    )
    _describe "command" commands
    ;;
  esac

  case "$words[1]" in
  api-operator)
    _apictl_uninstall_api-operator
    ;;
  help)
    _apictl_uninstall_help
    ;;
  wso2am-operator)
    _apictl_uninstall_wso2am-operator
    ;;
  esac
}

function _apictl_uninstall_api-operator {
  _arguments \
    '--force[Force uninstall API Operator]' \
    '(-h --help)'{-h,--help}'[help for api-operator]' \
    '(-k --insecure)'{-k,--insecure}'[Allow connections to SSL endpoints without certs]' \
    '--verbose[Enable verbose mode]'
}

function _apictl_uninstall_help {
  _arguments \
    '(-k --insecure)'{-k,--insecure}'[Allow connections to SSL endpoints without certs]' \
    '--verbose[Enable verbose mode]'
}

function _apictl_uninstall_wso2am-operator {
  _arguments \
    '--force[Force uninstall WSO2AM Operator]' \
    '(-h --help)'{-h,--help}'[help for wso2am-operator]' \
    '(-k --insecure)'{-k,--insecure}'[Allow connections to SSL endpoints without certs]' \
    '--verbose[Enable verbose mode]'
}


function _apictl_update {
  local -a commands

  _arguments -C \
    '(-h --help)'{-h,--help}'[help for update]' \
    '(-k --insecure)'{-k,--insecure}'[Allow connections to SSL endpoints without certs]' \
    '--verbose[Enable verbose mode]' \
    "1: :->cmnds" \
    "*::arg:->args"

  case $state in
  cmnds)
    commands=(
      "api:handle APIs in kubernetes cluster "
      "help:Help about any command"
    )
    _describe "command" commands
    ;;
  esac

  case "$words[1]" in
  api)
    _apictl_update_api
    ;;
  help)
    _apictl_update_help
    ;;
  esac
}

function _apictl_update_api {
  _arguments \
    '(*-f *--from-file)'{\*-f,\*--from-file}'[Path to swagger file]:' \
    '(-h --help)'{-h,--help}'[help for api]' \
    '(-m --mode)'{-m,--mode}'[Property to override the deploying mode. Available modes: privateJet, sidecar]:' \
    '(-n --name)'{-n,--name}'[Name of the API]:' \
    '--namespace[namespace of API]:' \
    '--replicas[replica set]:' \
    '(-v --version)'{-v,--version}'[Property to override the existing docker image with same name and version]:' \
    '(-k --insecure)'{-k,--insecure}'[Allow connections to SSL endpoints without certs]' \
    '--verbose[Enable verbose mode]'
}

function _apictl_update_help {
  _arguments \
    '(-k --insecure)'{-k,--insecure}'[Allow connections to SSL endpoints without certs]' \
    '--verbose[Enable verbose mode]'
}

function _apictl_version {
  _arguments \
    '(-h --help)'{-h,--help}'[help for version]' \
    '(-k --insecure)'{-k,--insecure}'[Allow connections to SSL endpoints without certs]' \
    '--verbose[Enable verbose mode]'
}
>>>>>>> 82fbf386
<|MERGE_RESOLUTION|>--- conflicted
+++ resolved
@@ -1,69 +1,3 @@
-<<<<<<< HEAD
-#compdef apictl
-
-_arguments \
-  '1: :->level1' \
-  '2: :->level2' \
-  '3: :_files'
-case $state in
-  level1)
-    case $words[1] in
-      apictl)
-        _arguments '1: :(add add-env change change-status delete export export-api export-apis export-app get-keys help import import-api import-app init install list login logout remove set uninstall update vcs version)'
-      ;;
-      *)
-        _arguments '*: :_files'
-      ;;
-    esac
-  ;;
-  level2)
-    case $words[2] in
-      add)
-        _arguments '2: :(api help)'
-      ;;
-      change-status)
-        _arguments '2: :(api help)'
-      ;;
-      install)
-        _arguments '2: :(api-operator help wso2am-operator)'
-      ;;
-      uninstall)
-        _arguments '2: :(api-operator help wso2am-operator)'
-      ;;
-      vcs)
-        _arguments '2: :(deploy help status)'
-      ;;
-      remove)
-        _arguments '2: :(env help)'
-      ;;
-      update)
-        _arguments '2: :(api help)'
-      ;;
-      change)
-        _arguments '2: :(help registry)'
-      ;;
-      delete)
-        _arguments '2: :(api api-product app help)'
-      ;;
-      export)
-        _arguments '2: :(api-product help)'
-      ;;
-      import)
-        _arguments '2: :(api-product help)'
-      ;;
-      list)
-        _arguments '2: :(api-products apis apps envs help)'
-      ;;
-      *)
-        _arguments '*: :_files'
-      ;;
-    esac
-  ;;
-  *)
-    _arguments '*: :_files'
-  ;;
-esac
-=======
 #compdef _apictl apictl
 
 
@@ -99,10 +33,11 @@
       "list:List APIs/APIProducts/Applications in an environment or List the environments"
       "login:Login to an API Manager"
       "logout:Logout to from an API Manager"
-      "remove:Remove an environmnet"
+      "remove:Remove an environment"
       "set:Set configuration parameters"
       "uninstall:Uninstall an operator in the configured K8s cluster"
       "update:Update an API to the kubernetes cluster"
+      "vcs:Checks status and deploys projects"
       "version:Display Version on current apictl"
     )
     _describe "command" commands
@@ -178,6 +113,9 @@
     ;;
   update)
     _apictl_update
+    ;;
+  vcs)
+    _apictl_vcs
     ;;
   version)
     _apictl_version
@@ -952,10 +890,67 @@
     '--verbose[Enable verbose mode]'
 }
 
+
+function _apictl_vcs {
+  local -a commands
+
+  _arguments -C \
+    '(-h --help)'{-h,--help}'[help for vcs]' \
+    '(-k --insecure)'{-k,--insecure}'[Allow connections to SSL endpoints without certs]' \
+    '--verbose[Enable verbose mode]' \
+    "1: :->cmnds" \
+    "*::arg:->args"
+
+  case $state in
+  cmnds)
+    commands=(
+      "deploy:Deploys projects to the specified environment"
+      "help:Help about any command"
+      "status:Shows the list of projects that are ready to deploy"
+    )
+    _describe "command" commands
+    ;;
+  esac
+
+  case "$words[1]" in
+  deploy)
+    _apictl_vcs_deploy
+    ;;
+  help)
+    _apictl_vcs_help
+    ;;
+  status)
+    _apictl_vcs_status
+    ;;
+  esac
+}
+
+function _apictl_vcs_deploy {
+  _arguments \
+    '(-e --environment)'{-e,--environment}'[Name of the environment to deploy the project(s)]:' \
+    '(-h --help)'{-h,--help}'[help for deploy]' \
+    '--skipRollback[Specifies whether rolling back to the last successful revision during an error situation should be skipped]' \
+    '(-k --insecure)'{-k,--insecure}'[Allow connections to SSL endpoints without certs]' \
+    '--verbose[Enable verbose mode]'
+}
+
+function _apictl_vcs_help {
+  _arguments \
+    '(-k --insecure)'{-k,--insecure}'[Allow connections to SSL endpoints without certs]' \
+    '--verbose[Enable verbose mode]'
+}
+
+function _apictl_vcs_status {
+  _arguments \
+    '(-e --environment)'{-e,--environment}'[Name of the environment to check the project(s) status]:' \
+    '(-h --help)'{-h,--help}'[help for status]' \
+    '(-k --insecure)'{-k,--insecure}'[Allow connections to SSL endpoints without certs]' \
+    '--verbose[Enable verbose mode]'
+}
+
 function _apictl_version {
   _arguments \
     '(-h --help)'{-h,--help}'[help for version]' \
     '(-k --insecure)'{-k,--insecure}'[Allow connections to SSL endpoints without certs]' \
     '--verbose[Enable verbose mode]'
 }
->>>>>>> 82fbf386
