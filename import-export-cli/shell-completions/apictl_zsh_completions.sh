#compdef apictl

_arguments \
  '1: :->level1' \
  '2: :->level2' \
  '3: :_files'
case $state in
  level1)
    case $words[1] in
      apictl)
        _arguments '1: :(add add-env change change-status delete export export-api export-apis export-app get-keys help import import-api import-app init install list login logout remove set uninstall update version)'
      ;;
      *)
        _arguments '*: :_files'
      ;;
    esac
  ;;
  level2)
    case $words[2] in
<<<<<<< HEAD
=======
      change)
        _arguments '2: :(help registry)'
      ;;
      export)
        _arguments '2: :(api-product help)'
      ;;
      import)
        _arguments '2: :(api-product help)'
      ;;
      remove)
        _arguments '2: :(env help)'
      ;;
      uninstall)
        _arguments '2: :(api-operator help wso2am-operator)'
      ;;
      update)
        _arguments '2: :(api help)'
      ;;
>>>>>>> 7b5e6a28
      add)
        _arguments '2: :(api help)'
      ;;
      change)
        _arguments '2: :(help registry)'
      ;;
      change-status)
        _arguments '2: :(api help)'
      ;;
      delete)
        _arguments '2: :(api api-product app help)'
      ;;
<<<<<<< HEAD
      import)
        _arguments '2: :(api-product help)'
      ;;
      install)
        _arguments '2: :(api-operator help wso2am-operator)'
      ;;
      uninstall)
        _arguments '2: :(api-operator help wso2am-operator)'
      ;;
      export)
        _arguments '2: :(api-product help)'
      ;;
=======
      install)
        _arguments '2: :(api-operator help wso2am-operator)'
      ;;
>>>>>>> 7b5e6a28
      list)
        _arguments '2: :(api-products apis apps envs help)'
      ;;
      *)
        _arguments '*: :_files'
      ;;
    esac
  ;;
  *)
    _arguments '*: :_files'
  ;;
esac<|MERGE_RESOLUTION|>--- conflicted
+++ resolved
@@ -17,10 +17,26 @@
   ;;
   level2)
     case $words[2] in
-<<<<<<< HEAD
-=======
       change)
         _arguments '2: :(help registry)'
+      ;;
+      change-status)
+        _arguments '2: :(api help)'
+      ;;
+      delete)
+        _arguments '2: :(api api-product app help)'
+      ;;
+      install)
+        _arguments '2: :(api-operator help wso2am-operator)'
+      ;;
+      list)
+        _arguments '2: :(api-products apis apps envs help)'
+      ;;
+      uninstall)
+        _arguments '2: :(api-operator help wso2am-operator)'
+      ;;
+      add)
+        _arguments '2: :(api help)'
       ;;
       export)
         _arguments '2: :(api-product help)'
@@ -31,45 +47,8 @@
       remove)
         _arguments '2: :(env help)'
       ;;
-      uninstall)
-        _arguments '2: :(api-operator help wso2am-operator)'
-      ;;
       update)
         _arguments '2: :(api help)'
-      ;;
->>>>>>> 7b5e6a28
-      add)
-        _arguments '2: :(api help)'
-      ;;
-      change)
-        _arguments '2: :(help registry)'
-      ;;
-      change-status)
-        _arguments '2: :(api help)'
-      ;;
-      delete)
-        _arguments '2: :(api api-product app help)'
-      ;;
-<<<<<<< HEAD
-      import)
-        _arguments '2: :(api-product help)'
-      ;;
-      install)
-        _arguments '2: :(api-operator help wso2am-operator)'
-      ;;
-      uninstall)
-        _arguments '2: :(api-operator help wso2am-operator)'
-      ;;
-      export)
-        _arguments '2: :(api-product help)'
-      ;;
-=======
-      install)
-        _arguments '2: :(api-operator help wso2am-operator)'
-      ;;
->>>>>>> 7b5e6a28
-      list)
-        _arguments '2: :(api-products apis apps envs help)'
       ;;
       *)
         _arguments '*: :_files'
