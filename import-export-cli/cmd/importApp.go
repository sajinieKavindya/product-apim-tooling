--- conflicted
+++ resolved
@@ -67,13 +67,8 @@
 	if err != nil {
 		utils.HandleErrorAndExit("Error getting OAuth Tokens", err)
 	}
-<<<<<<< HEAD
 	err = impl.ImportApplicationToEnv(accessToken, importAppEnvironment, importAppFile, importAppOwner,
-		importAppUpdateApplication, preserveOwner, skipSubscriptions, importAppSkipKeys)
-=======
-	resp, err := impl.ImportApplicationToEnv(accessToken, importAppEnvironment, importAppFile, importAppOwner,
 		importAppUpdateApplication, preserveOwner, skipSubscriptions, importAppSkipKeys, importAppSkipCleanup)
->>>>>>> 7b5e6a28
 	if err != nil {
 		utils.HandleErrorAndExit("Error importing Application", err)
 	}
