--- conflicted
+++ resolved
@@ -117,22 +117,9 @@
 		utils.SearchAndTag + "update=" + strconv.FormatBool(importAppUpdateApplication)
 	utils.Logln(utils.LogPrefixInfo + "Import URL: " + applicationImportEndpoint)
 
-	//sourceEnv := strings.Split(query, "/")[0] // environment from which the Application was exported
-	//utils.Logln(utils.LogPrefixInfo + "Source Environment: " + sourceEnv)
-	//
-	//fileName := query // ex:- fileName = dev/sampleApp.zip
-
-<<<<<<< HEAD
 	zipFilePath, err := resolveImportFilePath(filename, exportDirectory)
 	if err != nil {
 		utils.HandleErrorAndExit("Error creating request.", err)
-=======
-	fileName := query // ex:- fileName = dev/sampleApp.zip
-
-	zipFilePath, err := resolveImportFilePath(fileName, exportDirectory)
-	if err != nil {
-		utils.HandleErrorAndExit("Error resolving filepath", err)
->>>>>>> 3a5ef5b3
 	}
 	fmt.Println("ZipFilePath:", zipFilePath)
 
