--- conflicted
+++ resolved
@@ -173,28 +173,6 @@
 const DefaultApiProductsDisplayLimit = 25
 const DefaultAppsDisplayLimit = 25
 const DefaultExportFormat = "YAML"
-
-<<<<<<< HEAD
-// Multiple endpoints related constants
-const HttpRESTEndpointType = "rest"              // To denote "endpointType: rest" in api_params.yaml
-const HttpRESTEndpointTypeForJSON = "http"       // To denote "endpointType: http" in api_params.yaml and to denote the "endpointType : http" in api.json
-const HttpSOAPEndpointType = "soap"              // To denote "endpointType: soap" in api_params.yaml
-const HttpSOAPEndpointTypeForJSON = "address"    // To denote the "endpointType : address" in api.json
-const AwsLambdaEndpointType = "aws"              // To denote "endpointType: aws" in api_params.yaml
-const AwsLambdaEndpointTypeForJSON = "awslambda" // To denote "endpointType: awslambda" in api.json
-const DynamicEndpointType = "dynamic"            // To denote "endpointType: dynamic" in api_params.yaml
-
-const LoadBalanceEndpointRoutingPolicy = "load_balanced" // To denote "endpointRoutingPolicy: load_balanced" in api_params.yaml
-const LoadBalanceEndpointTypeForJSON = "load_balance"    // To denote the "endpointType : load_balance" in api.json
-const LoadBalanceAlgorithmClass = "org.apache.synapse.endpoints.algorithms.RoundRobin"
-const FailoverRoutingPolicy = "failover"                  // To denote "endpointRoutingPolicy: failover" in api_params.yaml and to denote the "endpointType : failover" in api.json
-const LoadBalanceSessionManagementTransport = "transport" // To represent the "sessionManagement: transport" in api_params.yaml
-
-const DynamicEndpointConfig = `{"endpoint_type":"default","sandbox_endpoints":{"url":"default"},"failOver":"False","production_endpoints":{"url":"default"}}`
-
-const AwsLambdaRoleSuppliedAccessMethod = "role_supplied"        // To denote "accessMethod: role_supplied" in api_params.yaml
-const AwsLambdaRoleSuppliedAccessMethodForJSON = "role-supplied" // To denote the "accessMethod : role-supplied" in api.json
-const AwsLambdaStoredAccessMethod = "stored"                     // To denote "accessMethod: stored" in api_params.yaml and to denote the "accessMethod : stored" in api.json
 
 // MiCmdLiteral denote the alias for micro integrator related commands
 const MiCmdLiteral = "mi"
@@ -224,6 +202,5 @@
 const MiManagementMiLogoutResource = "logout"
 const MiManagementUserResource = "users"
 const MiManagementTransactionResource = "transactions"
-=======
-const ZipFileSuffix = ".zip"
->>>>>>> cd429040
+
+const ZipFileSuffix = ".zip"